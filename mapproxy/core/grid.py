# This file is part of the MapProxy project.
# Copyright (C) 2010 Omniscale <http://omniscale.de>
# 
# This program is free software: you can redistribute it and/or modify
# it under the terms of the GNU Affero General Public License as published by
# the Free Software Foundation, either version 3 of the License, or
# (at your option) any later version.
# 
# This program is distributed in the hope that it will be useful,
# but WITHOUT ANY WARRANTY; without even the implied warranty of
# MERCHANTABILITY or FITNESS FOR A PARTICULAR PURPOSE.  See the
# GNU Affero General Public License for more details.
# 
# You should have received a copy of the GNU Affero General Public License
# along with this program.  If not, see <http://www.gnu.org/licenses/>.

"""
(Meta-)Tile grids (data and calculations).
"""
from __future__ import division
import math

import logging
log = logging.getLogger(__name__)

from mapproxy.core.config import base_config
from mapproxy.core.srs import SRS, get_epsg_num

geodetic_epsg_codes = [4326, 31466, 31467, 31468, 31469]

class NoTiles(Exception):
    pass

def get_resolution(bbox, size):
    """
    Calculate the highest resolution needed to draw the bbox
    into an image with given size.
    
    >>> get_resolution((-180,-90,180,90), (256, 256))
    0.703125
    
    :returns: the resolution
    :rtype: float
    """
    w = abs(bbox[0] - bbox[2])
    h = abs(bbox[1] - bbox[3])
    return min(w/size[0], h/size[1])

def tile_grid_for_epsg(epsg, bbox=None, tile_size=(256, 256), res=None):
    """
    Create a tile grid that matches the given epsg code:
    
    :param epsg: the epsg code
    :type epsg: 'EPSG:0000', '0000' or 0000
    :param bbox: the bbox of the grid
    :param tile_size: the size of each tile
    :param res: a list with all resolutions
    """
    epsg = get_epsg_num(epsg)
    if epsg in geodetic_epsg_codes:
        return TileGrid(epsg, is_geodetic=True, bbox=bbox, tile_size=tile_size, res=res)
    return TileGrid(epsg, bbox=bbox, tile_size=tile_size, res=res)

RES_TYPE_SQRT2 = 'sqrt2'
RES_TYPE_GLOBAL = 'global'
RES_TYPE_CUSTOM = 'custom'

class TileGrid(object):
    """
    This class represents a regular tile grid. The first level (0) contains a single
    tile, the origin is bottom-left.
    
    :ivar res_type: the type of the multi-resolution pyramid.
    :type res_type: `RES_TYPE_CUSTOM`, `RES_TYPE_GLOBAL`, `RES_TYPE_SQRT2`
    :ivar levels: the number of levels
    :ivar tile_size: the size of each tile in pixel
    :type tile_size: ``int(with), int(height)``
    :ivar srs: the srs of the grid
    :type srs: `SRS`
    :ivar bbox: the bbox of the grid, tiles may overlap this bbox
    """
    
    spheroid_a = 6378137.0 # for 900913
    
    def __init__(self, epsg=900913, bbox=None, tile_size=(256, 256), res=None,
                 is_geodetic=False, levels=None):
        """
        >>> grid = TileGrid(epsg=900913)
        >>> [round(x, 2) for x in grid.bbox]
        [-20037508.34, -20037508.34, 20037508.34, 20037508.34]
        """
        self.srs = SRS(epsg)
        self.tile_size = tile_size
        self.is_geodetic = is_geodetic
        
        self.stretch_factor = base_config().image.stretch_factor
        'allow images to be scaled up by this factor before the next level will be selected'
        
        self.max_shrink_factor = base_config().image.max_shrink_factor
        'allow images to be scaled down by this factor before NoTiles is raised'
        
        if levels is None:
            self.levels = 20
        else:
            self.levels = levels
        
        self.res_type = RES_TYPE_CUSTOM
        
        if bbox is None and res is None and tile_size == (256, 256):
            self.res_type = RES_TYPE_GLOBAL
        
        if bbox is None:
            bbox = self._calc_bbox()
        self.bbox = bbox
        
        if res is None:
            res = self._calc_res()
        elif res == 'sqrt2':
            self.res_type = RES_TYPE_SQRT2
            if levels is None:
                self.levels = 40
            res = self._calc_res(factor=math.sqrt(2))
        elif is_float(res):
            res = self._calc_res(factor=float(res))

        self.levels = len(res)
        self.resolutions = res
        
        self.grid_sizes = self._calc_grids()
    
    def _calc_grids(self):
        width = self.bbox[2] - self.bbox[0]
        height = self.bbox[3] - self.bbox[1]
        grids = []
        for res in self.resolutions:
            x = math.ceil(width / res / self.tile_size[0])
            y = math.ceil(height / res / self.tile_size[1])
            grids.append((int(x), int(y)))
        
        return grids
    
    def _calc_bbox(self):
        if self.is_geodetic:
            return (-180.0, -90.0, 180.0, 90.0)
        else:
            circum = 2 * math.pi * self.spheroid_a
            offset = circum / 2.0
            return (-offset, -offset, offset, offset)
    
    def _calc_res(self, factor=None):
        width = self.bbox[2] - self.bbox[0]
        height = self.bbox[3] - self.bbox[1]
        initial_res = max(width/self.tile_size[0], height/self.tile_size[1])
        if factor is None:
            return pyramid_res_level(initial_res, levels=self.levels)
        else:
            return pyramid_res_level(initial_res, factor, levels=self.levels)
    
    
    def resolution(self, level):
        """
        Returns the resolution of the `level` in units/pixel.
        
        :param level: the zoom level index (zero is top)
        
        >>> grid = TileGrid(epsg=900913)
        >>> grid.resolution(0)
        156543.03392804097
        >>> grid.resolution(1)
        78271.516964020484
        >>> grid.resolution(4)
        9783.9396205025605
        """
        return self.resolutions[level]
    
    def closest_level(self, res):
        """
        Returns the level index that offers the required resolution.
        
        :param res: the required resolution
        :returns: the level with the requested or higher resolution
        
        >>> grid = TileGrid(epsg=900913)
        >>> grid.stretch_factor = 1.1
        >>> l1_res = grid.resolution(1)
        >>> [grid.closest_level(x) for x in (320000.0, 160000.0, l1_res+50, l1_res, \
                                             l1_res-50, l1_res*0.91, l1_res*0.89, 8000.0)]
        [0, 0, 1, 1, 1, 1, 2, 5]
        """
        for level, l_res in enumerate(self.resolutions):
            if l_res <= res*self.stretch_factor:
                return level
        return level
    
    def tile(self, x, y, level):
        """
        Returns the tile id for the given point.
        
        >>> grid = TileGrid(epsg=900913)
        >>> grid.tile(1000, 1000, 0)
        (0, 0, 0)
        >>> grid.tile(1000, 1000, 1)
        (1, 1, 1)
        >>> grid = TileGrid(epsg=900913, tile_size=(512, 512))
        >>> grid.tile(1000, 1000, 2)
        (2, 2, 2)
        """
        res = self.resolution(level)
        x = x - self.bbox[0]
        y = y - self.bbox[1]
        tile_x = x/float(res*self.tile_size[0])
        tile_y = y/float(res*self.tile_size[1])
        return (int(math.floor(tile_x)), int(math.floor(tile_y)), level)
    
    def flip_tile_coord(self, (x, y, z)):
        """
        Flip the tile coord on the y-axis. (Switch between bottom-left and top-left
        origin.)
        
        >>> grid = TileGrid(epsg=900913)
        >>> grid.flip_tile_coord((0, 1, 1))
        (0, 0, 1)
        >>> grid.flip_tile_coord((1, 3, 2))
        (1, 0, 2)
        """
        return (x, self.grid_sizes[z][1]-1-y, z)
    
    def get_affected_tiles(self, bbox, size, req_srs=None, inverse=False):
        """
        Get a list with all affected tiles for a bbox and output size.
        
        :returns: the bbox, the size and a list with tile coordinates, sorted row-wise
        :rtype: ``bbox, (xs, yz), [(x, y, z), ...]``
        
        >>> grid = TileGrid()
        >>> bbox = (-20037508.34, -20037508.34, 20037508.34, 20037508.34)
        >>> tile_size = (256, 256)
        >>> grid.get_affected_tiles(bbox, tile_size)
        ... #doctest: +NORMALIZE_WHITESPACE +ELLIPSIS
        ((-20037508.342789244, -20037508.342789244,\
          20037508.342789244, 20037508.342789244), (1, 1),\
          <generator object ...>)
        """
        src_bbox, level = self.get_affected_bbox_and_level(bbox, size, req_srs=req_srs)
        return self.get_affected_level_tiles(src_bbox, level, inverse=inverse)
    
    def get_affected_bbox_and_level(self, bbox, size, req_srs=None):
        if req_srs and req_srs != self.srs:
            src_bbox = req_srs.transform_bbox_to(self.srs, bbox)
        else:
            src_bbox = bbox
        
        if not bbox_intersects(self.bbox, src_bbox):
            raise NoTiles()
        
        res = get_resolution(src_bbox, size)
        level = self.closest_level(res)
        
        if res > self.resolutions[level]*self.max_shrink_factor:
            raise NoTiles()
        
<<<<<<< HEAD
        return self.get_affected_level_tiles(src_bbox, level, inverse=inverse)
=======
        return src_bbox, level
>>>>>>> c91f9576
    
    def get_affected_level_tiles(self, bbox, level, inverse=False):
        """
        Get a list with all affected tiles for a `bbox` in the given `level`.
        :returns: the bbox, the size and a list with tile coordinates, sorted row-wise
        :rtype: ``bbox, (xs, yz), [(x, y, z), ...]``

        >>> grid = TileGrid()
        >>> bbox = (-20037508.34, -20037508.34, 20037508.34, 20037508.34)
        >>> grid.get_affected_level_tiles(bbox, 0)
        ... #doctest: +NORMALIZE_WHITESPACE +ELLIPSIS
        ((-20037508.342789244, -20037508.342789244,\
          20037508.342789244, 20037508.342789244), (1, 1),\
          <generator object ...>)
        """
        # remove 1/10 of a pixel so we don't get a tiles we only touch
        delta = self.resolutions[level] / 10.0
        x0, y0, _ = self.tile(bbox[0]+delta, bbox[1]+delta, level)
        x1, y1, _ = self.tile(bbox[2]-delta, bbox[3]-delta, level)
        
        return self._tile_iter(x0, y0, x1, y1, level, inverse=inverse)
        
    def _tile_iter(self, x0, y0, x1, y1, level, inverse=False):
        xs = range(x0, x1+1)
        if inverse:
            y0 = int(self.grid_sizes[level][1]) - 1 - y0
            y1 = int(self.grid_sizes[level][1]) - 1 - y1
            ys = range(y1, y0+1)
        else:
            ys = range(y1, y0-1, -1)
        ll = (xs[0], ys[-1], level)
        ur = (xs[-1], ys[0], level)
        if inverse:
            ll = self.flip_tile_coord(ll)
            ur = self.flip_tile_coord(ur)
        abbox = self._get_bbox([ll, ur])
        return (abbox, (len(xs), len(ys)),
                _create_tile_list(xs, ys, level, self.grid_sizes[level]))
        
    def _get_bbox(self, tiles):
        """
        Returns the bbox of multiple tiles.
        The tiles should be ordered row-wise, bottom-up.
        
        :param tiles: ordered list of tiles
        :returns: the bbox of all tiles
        """
        ll = tiles[0]
        ur = tiles[-1]
        x0, y0 = self._get_south_west_point(ll)
        x1, y1 = self._get_south_west_point((ur[0]+1, ur[1]+1, ur[2]))
        return x0, y0, x1, y1
    
    def _get_south_west_point(self, tile_coord):
        """
        Returns the coordinate of the lower left corner.
        
        :param tile_coord: the tile coordinate
        :type tile_coord: ``(x, y, z)``
        
        >>> grid = TileGrid(epsg=900913)
        >>> [round(x, 2) for x in grid._get_south_west_point((0, 0, 0))]
        [-20037508.34, -20037508.34]
        >>> [round(x, 2) for x in grid._get_south_west_point((1, 1, 1))]
        [0.0, 0.0]
        """
        x, y, z = tile_coord
        res = self.resolution(z)
        x0 = self.bbox[0] + x * res * self.tile_size[0]
        y0 = self.bbox[1] + y * res * self.tile_size[1]
        return x0, y0
    
    def tile_bbox(self, (x, y, z)):
        """
        Returns the bbox of the given tile.
        
        >>> grid = TileGrid(epsg=900913)
        >>> [round(x, 2) for x in grid.tile_bbox((0, 0, 0))]
        [-20037508.34, -20037508.34, 20037508.34, 20037508.34]
        >>> [round(x, 2) for x in grid.tile_bbox((1, 1, 1))]
        [0.0, 0.0, 20037508.34, 20037508.34]
        """
        x0, y0 = self._get_south_west_point((x, y, z))
        res = self.resolution(z)
        width = res * self.tile_size[0]
        height = res * self.tile_size[1]
        return (x0, y0, x0+width, y0+height)
    
    def limit_tile(self, tile_coord):
        """
        Check if the `tile_coord` is in the grid.
        
        :returns: the `tile_coord` if it is within the ``grid``,
                  otherwise ``None``.
        
        >>> grid = TileGrid(epsg=900913)
        >>> grid.limit_tile((-1, 0, 2)) == None
        True
        >>> grid.limit_tile((1, 2, 1)) == None
        True
        >>> grid.limit_tile((1, 2, 2))
        (1, 2, 2)
        """
        x, y, z = tile_coord
        grid = self.grid_sizes[z]
        if z < 0 or z >= self.levels:
            return None
        if x < 0 or y < 0 or x >= grid[0] or y >= grid[1]:
            return None
        return x, y, z
    
    def __repr__(self):
        return '%s(%r, (%.4f, %.4f, %.4f, %.4f),...)' % (self.__class__.__name__,
            self.srs, self.bbox[0], self.bbox[1], self.bbox[2], self.bbox[3])


def _create_tile_list(xs, ys, level, grid_size):
    """
    Returns an iterator tile_coords for the given tile ranges (`xs` and `ys`).
    If the one tile_coord is negative or out of the `grid_size` bound,
    the coord is None.
    """
    x_limit = grid_size[0]
    y_limit = grid_size[1]
    for y in ys:
        for x in xs:
            if x < 0 or y < 0 or x >= x_limit or y >= y_limit:
                yield None
            else:
                yield x, y, level

def is_float(x):
    try:
        float(x)
        return True
    except TypeError:
        return False

def pyramid_res_level(initial_res, factor=2.0, levels=20):
    """
    Return resolutions of an image pyramid.
    
    :param initial_res: the resolution of the top level (0)
    :param factor: the factor between each level, for tms access 2
    :param levels: number of resolutions to generate
    
    >>> pyramid_res_level(10000, levels=5)
    [10000.0, 5000.0, 2500.0, 1250.0, 625.0]
    >>> pyramid_res_level(10000, factor=1/0.75, levels=5)
    [10000.0, 7500.0, 5625.0, 4218.7500000000009, 3164.0625000000005]
    """
    return [initial_res/factor**n for n in range(levels)]

class MetaGrid(object):
    """
    This class contains methods to calculate bbox, etc. of metatiles.
    
    :param grid: the grid to use for the metatiles
    :param meta_size: the number of tiles a metatile consist
    :type meta_size: ``(x_size, y_size)``
    :param meta_buffer: the buffer size in pixel that is added to each metatile.
        the number is added to all four borders.
        this buffer may improve the handling of lables overlapping (meta)tile borders.
    :type meta_buffer: pixel
    """
    def __init__(self, grid, meta_size, meta_buffer=0):
        self.grid = grid
        self._meta_size = meta_size
        self.meta_buffer = meta_buffer
    
    def meta_bbox(self, tile_coord):
        """
        Returns the bbox of the metatile that contains `tile_coord`.
        
        :type tile_coord: ``(x, y, z)``
        
        >>> mgrid = MetaGrid(grid=TileGrid(), meta_size=(2, 2))
        >>> [round(x, 2) for x in mgrid.meta_bbox((0, 0, 2))]
        [-20037508.34, -20037508.34, 0.0, 0.0]
        >>> mgrid = MetaGrid(grid=TileGrid(), meta_size=(2, 2))
        >>> [round(x, 2) for x in mgrid.meta_bbox((0, 0, 0))]
        [-20037508.34, -20037508.34, 20037508.34, 20037508.34]
        
        """
        x, y, z = tile_coord
        meta_size = self.meta_size(z)
        
        if z == 0 and meta_size == (1, 1):
            return self.grid.tile_bbox((0, 0, 0))
        
        meta_x = x//meta_size[0]
        meta_y = y//meta_size[1]
        
        (minx, miny, maxx, maxy) = self.grid.tile_bbox((meta_x * meta_size[0],
                                                        meta_y * meta_size[1], z))
        width = (maxx - minx) * meta_size[0]
        height = (maxy - miny) * meta_size[1]
        maxx = minx + width
        maxy = miny + height
        
        if self.meta_buffer > 0:
            res = self.grid.resolution(z)
            minx -= self.meta_buffer * res
            miny -= self.meta_buffer * res
            maxx += self.meta_buffer * res
            maxy += self.meta_buffer * res
        
        return (minx, miny, maxx, maxy)
        
    def tiles(self, tile_coord):
        """
        Returns all tiles that belong to the same metatile as `tile_coord`.
        The result contains for each tile the ``tile_coord`` and the upper-left
        pixel coordinate of the tile in the meta tile image.
        
        >>> mgrid = MetaGrid(grid=TileGrid(), meta_size=(2, 2))
        >>> tiles = list(mgrid.tiles((0, 1, 1)))
        >>> tiles[0], tiles[-1]
        (((0, 1, 1), (0, 0)), ((1, 0, 1), (256, 256)))
        >>> list(mgrid.tiles((0, 0, 0)))
        [((0, 0, 0), (0, 0))]
            """
        x, y, z = tile_coord
        
        meta_size = self.meta_size(z)
        if z == 0 and meta_size == (1, 1):
            yield ((0, 0, 0), (0, 0))
            raise StopIteration
        
        x0 = x//meta_size[0] * meta_size[0]
        y0 = y//meta_size[1] * meta_size[1]
        
        for i, y in enumerate(range(y0+(meta_size[1]-1), y0-1, -1)):
            for j, x in enumerate(range(x0, x0+meta_size[0])):
                yield (x, y, z), (j*self.grid.tile_size[0] + self.meta_buffer,
                                  i*self.grid.tile_size[1] + self.meta_buffer)
    
    def tile_size(self, level):
        """
        Returns the size of a metatile (includes ``meta_buffer`` if present).
        
        :param level: the zoom level
        
        >>> mgrid = MetaGrid(grid=TileGrid(), meta_size=(2, 2), meta_buffer=10)
        >>> mgrid.tile_size(2)
        (532, 532)
        >>> mgrid.tile_size(0)
        (256, 256)
        """
        
        meta_size = self.meta_size(level)
        
        if level == 0 and meta_size == (1, 1):
            return self.grid.tile_size
        
        return (self.grid.tile_size[0] * meta_size[0] + 2*self.meta_buffer,
                self.grid.tile_size[1] * meta_size[1] + 2*self.meta_buffer)
    
    def meta_size(self, level):
        grid_size = self.grid.grid_sizes[level]
        return min(self._meta_size[0], grid_size[0]), min(self._meta_size[1], grid_size[1])
    
    
    def get_affected_level_tiles(self, bbox, level):
        """
        Get a list with all affected tiles for a `bbox` in the given `level`.
        
        :returns: the bbox, the size and a list with tile coordinates, sorted row-wise
        :rtype: ``bbox, (xs, yz), [(x, y, z), ...]``
        
        >>> grid = MetaGrid(TileGrid(), (2, 2))
        >>> bbox = (-20037508.34, -20037508.34, 20037508.34, 20037508.34)
        >>> grid.get_affected_level_tiles(bbox, 0)
        ... #doctest: +NORMALIZE_WHITESPACE +ELLIPSIS
        ((-20037508.342789244, -20037508.342789244,\
          20037508.342789244, 20037508.342789244), (1, 1),\
          <generator object ...>)
        """
        
        # remove 1/10 of a pixel so we don't get a tiles we only touch
        delta = self.grid.resolutions[level] / 10.0
        x0, y0, _ = self.grid.tile(bbox[0]+delta, bbox[1]+delta, level)
        x1, y1, _ = self.grid.tile(bbox[2]-delta, bbox[3]-delta, level)
        
        meta_size = self.meta_size(level)
        
        x0 = x0//meta_size[0] * meta_size[0]
        x1 = x1//meta_size[0] * meta_size[0]
        y0 = y0//meta_size[1] * meta_size[1]
        y1 = y1//meta_size[1] * meta_size[1]
        
        return self._tile_iter(x0, y0, x1, y1, level)
        
    def _tile_iter(self, x0, y0, x1, y1, level, inverse=False):
        meta_size = self.meta_size(level)
        
        xs = range(x0, x1+1, meta_size[0])
        if inverse:
            y0 = int(self.grid.grid_sizes[level][1]) - 1 - y0
            y1 = int(self.grid.grid_sizes[level][1]) - 1 - y1
            ys = range(y1, y0+1, meta_size[1])
        else:
            ys = range(y1, y0-1, -1 * meta_size[1])
        ll = (xs[0], ys[-1], level)
        ur = (xs[-1], ys[0], level)
        if inverse:
            ll = self.grid.flip_tile_coord(ll)
            ur = self.grid.flip_tile_coord(ur)
        # add meta_size to get full affected bbox
        ur = ur[0]+meta_size[0]-1, ur[1]+meta_size[1]-1, ur[2]
        abbox = self.grid._get_bbox([ll, ur])
        return (abbox, (len(xs), len(ys)),
                _create_tile_list(xs, ys, level, self.grid.grid_sizes[level]))


def bbox_intersects(one, two):
    a_x0, a_y0, a_x1, a_y1 = one
    b_x0, b_y0, b_x1, b_y1 = two
    
    if (
        a_x0 < b_x1 and
        a_x1 > b_x0 and
        a_y0 < b_y1 and
        a_y1 > b_y0
        ): return True
    
    return False

def bbox_contains(one, two):
    a_x0, a_y0, a_x1, a_y1 = one
    b_x0, b_y0, b_x1, b_y1 = two
    
    if (
        a_x0 < b_x0 and
        a_x1 > b_x1 and
        a_y0 < b_y0 and
        a_y1 > b_y1
        ): return True
    
    return False<|MERGE_RESOLUTION|>--- conflicted
+++ resolved
@@ -259,11 +259,7 @@
         if res > self.resolutions[level]*self.max_shrink_factor:
             raise NoTiles()
         
-<<<<<<< HEAD
-        return self.get_affected_level_tiles(src_bbox, level, inverse=inverse)
-=======
         return src_bbox, level
->>>>>>> c91f9576
     
     def get_affected_level_tiles(self, bbox, level, inverse=False):
         """
