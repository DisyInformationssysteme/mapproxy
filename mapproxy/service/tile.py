# -:- encoding: utf-8 -:-
# This file is part of the MapProxy project.
# Copyright (C) 2010 Omniscale <http://omniscale.de>
# 
# Licensed under the Apache License, Version 2.0 (the "License");
# you may not use this file except in compliance with the License.
# You may obtain a copy of the License at
# 
#    http://www.apache.org/licenses/LICENSE-2.0
# 
# Unless required by applicable law or agreed to in writing, software
# distributed under the License is distributed on an "AS IS" BASIS,
# WITHOUT WARRANTIES OR CONDITIONS OF ANY KIND, either express or implied.
# See the License for the specific language governing permissions and
# limitations under the License.

from __future__ import division, with_statement

import math
import time

from mapproxy.response import Response
from mapproxy.exception import RequestError
from mapproxy.service.base import Server
from mapproxy.request.tile import tile_request
from mapproxy.request.base import split_mime_type
from mapproxy.layer import map_extent_from_grid
from mapproxy.source import SourceError
from mapproxy.srs import SRS
from mapproxy.grid import default_bboxs
from mapproxy.image import BlankImageSource
from mapproxy.image.opts import ImageOptions
from mapproxy.util.ext.odict import odict

import logging
log = logging.getLogger(__name__)


from mapproxy.template import template_loader, bunch
get_template = template_loader(__file__, 'templates')

class TileServer(Server):
    """
    A Tile Server. Supports strict TMS and non-TMS requests. The difference is the
    support for profiles. The our internal tile cache starts with one tile at the
    first level (like KML, etc.), but the global-geodetic and global-mercator
    start with two and four tiles. The ``tile_request`` should set ``use_profiles``
    accordingly (eg. False if first level is one tile)
    """
    names = ('tiles', 'tms')
    request_parser = staticmethod(tile_request)
    request_methods = ('map', 'tms_capabilities')
    template_file = 'tms_capabilities.xml'
    layer_template_file = 'tms_tilemap_capabilities.xml'

<<<<<<< HEAD
    def __init__(self, layers, md, max_tile_age=None, use_dimension_layers=False):
=======
    def __init__(self, layers, md, max_tile_age=None, origin=None):
>>>>>>> d561da8e
        Server.__init__(self)
        self.layers = layers
        self.md = md
        self.max_tile_age = max_tile_age
<<<<<<< HEAD
        self.use_dimension_layers = use_dimension_layers
=======
        self.origin = origin
>>>>>>> d561da8e
    
    def map(self, tile_request):
        """
        :return: the requested tile
        :rtype: Response
        """
        if self.origin and not tile_request.origin:
            tile_request.origin = self.origin
        layer = self.layer(tile_request)
        tile = layer.render(tile_request, use_profiles=tile_request.use_profiles)
        resp = Response(tile.as_buffer(), content_type='image/' + tile_request.format)
        if tile.cacheable:
            resp.cache_headers(tile.timestamp, etag_data=(tile.timestamp, tile.size),
                               max_age=self.max_tile_age)
        else:
            resp.cache_headers(no_cache=True)
        resp.make_conditional(tile_request.http)
        return resp
    
    def _internal_layer(self, tile_request):
        if tile_request.dimensions:
            name = tile_request.layer + '_' + '_'.join(tile_request.dimensions)
        else:
            name = tile_request.layer
        if name in self.layers:
            return self.layers[name]
        if name + '_EPSG900913' in self.layers:
            return self.layers[name + '_EPSG900913']
        if name + '_EPSG4326' in self.layers:
            return self.layers[name + '_EPSG4326']
        return None
    
    def _internal_dimension_layer(self, tile_request):
        key = (tile_request.layer, ) + tile_request.dimensions
        return self.layers.get(key)

    def layer(self, tile_request):
        if self.use_dimension_layers:
            internal_layer = self._internal_dimension_layer(tile_request)
        else:
            internal_layer = self._internal_layer(tile_request)
        if internal_layer is None:
            raise RequestError('unknown layer: ' + tile_request.layer, request=tile_request)
        self.authorize_tile_layer(internal_layer.name, tile_request.http.environ)
        return internal_layer
    
    def authorize_tile_layer(self, layer_name, env):
        if 'mapproxy.authorize' in env:
            result = env['mapproxy.authorize']('tms', [layer_name], environ=env)
            if result['authorized'] == 'unauthenticated':
                raise RequestError('unauthorized', status=401)
            if result['authorized'] == 'full':
                return
            if result['authorized'] == 'partial':
                if result['layers'].get(layer_name, {}).get('tile', False) == True:
                    return
            raise RequestError('forbidden', status=403)
    
    def authorized_tile_layers(self, env):
        if 'mapproxy.authorize' in env:
            result = env['mapproxy.authorize']('tms', [l for l in self.layers], environ=env)
            if result['authorized'] == 'unauthenticated':
                raise RequestError('unauthorized', status=401)
            if result['authorized'] == 'full':
                return self.layers
            if result['authorized'] == 'none':
                raise RequestError('forbidden', status=403)
            allowed_layers = odict()
            for layer in self.layers.itervalues():
                if result['layers'].get(layer.name, {}).get('tile', False) == True:
                    allowed_layers[layer.name] = layer
            return allowed_layers
        else:
            return self.layers
    
    def tms_capabilities(self, tms_request):
        """
        :return: the rendered tms capabilities
        :rtype: Response
        """
        service = self._service_md(tms_request)
        if hasattr(tms_request, 'layer'):
            layer = self.layer(tms_request)
            self.authorize_tile_layer(layer.name, tms_request.http.environ)
            result = self._render_layer_template(layer, service)
        else:
            layers = self.authorized_tile_layers(tms_request.http.environ)
            result = self._render_template(layers, service)

        return Response(result, mimetype='text/xml')
    
    def _service_md(self, map_request):
        md = dict(self.md)
        md['url'] = map_request.http.base_url
        return md
    
    def _render_template(self, layers, service):
        template = get_template(self.template_file)
        return template.substitute(service=bunch(default='', **service), layers=layers)
    
    def _render_layer_template(self, layer, service):
        template = get_template(self.layer_template_file)
        return template.substitute(service=bunch(default='', **service), layer=layer)

class TileLayer(object):
    def __init__(self, name, title, md, tile_manager):
        """
        :param md: the layer metadata
        :param tile_manager: the layer tile manager
        """
        self.name = name
        self.title = title
        self.md = md
        self.tile_manager = tile_manager
        self.grid = TileServiceGrid(tile_manager.grid)
        self.extent = map_extent_from_grid(self.grid)
        self._empty_tile = None
    
    @property
    def bbox(self):
        return self.grid.bbox

    @property
    def srs(self):
        return self.grid.srs
    
    @property
    def format(self):
        _mime_class, format, _options = split_mime_type(self.format_mime_type)
        return format
    
    @property
    def format_mime_type(self):
        return self.md.get('format', 'image/png')
    
    def _internal_tile_coord(self, tile_request, use_profiles=False):
        tile_coord = self.grid.internal_tile_coord(tile_request.tile, use_profiles)
        if tile_coord is None:
            raise RequestError('The requested tile is outside the bounding box'
                               ' of the tile map.', request=tile_request,
                               code='TileOutOfRange')
        if tile_request.origin == 'nw' and self.grid.origin not in ('ul', 'nw'):
            tile_coord = self.grid.flip_tile_coord(tile_coord)
        elif tile_request.origin == 'sw' and self.grid.origin not in ('ll', 'sw', None):
            tile_coord = self.grid.flip_tile_coord(tile_coord)

        return tile_coord
    
    def empty_response(self):
        if not self._empty_tile:
            img = BlankImageSource(size=self.grid.tile_size,
                image_opts=ImageOptions(format=self.format, transparent=True))
            self._empty_tile = img.as_buffer()
        return ImageResponse(self._empty_tile, time.time())
    
    def render(self, tile_request, use_profiles=False):
        if tile_request.format != self.format:
            raise RequestError('invalid format (%s). this tile set only supports (%s)'
                               % (tile_request.format, self.format), request=tile_request,
                               code='InvalidParameterValue')
        tile_coord = self._internal_tile_coord(tile_request, use_profiles=use_profiles)
        try:
            with self.tile_manager.session():
                tile = self.tile_manager.load_tile_coord(tile_coord, with_metadata=True)
            if tile.source is None: return self.empty_response()
            return TileResponse(tile)
        except SourceError, e:
            raise RequestError(e.args[0], request=tile_request, internal=True)

class ImageResponse(object):
    """
    Response from an image.
    """
    def __init__(self, img, timestamp):
        self.img = img
        self.timestamp = timestamp
        self.size = 0
        self.cacheable = True
    
    def as_buffer(self):
        return self.img
    

class TileResponse(object):
    """
    Response from a Tile.
    """
    def __init__(self, tile, timestamp=None):
        self.tile = tile
        self.timestamp = tile.timestamp
        self.size = tile.size
        self.cacheable = tile.cacheable
    
    def as_buffer(self):
        return self.tile.source_buffer()

class TileServiceGrid(object):
    """
    Wraps a `TileGrid` and adds some ``TileService`` specific methods.
    """
    def __init__(self, grid):
        self.grid = grid
        self.profile = None
        
        if self.grid.srs == SRS(900913) and self.grid.bbox == default_bboxs[SRS((900913))]:
            self.profile = 'global-mercator'
            self.srs_name = 'OSGEO:41001' # as required by TMS 1.0.0
            self._skip_first_level = True
        
        elif self.grid.srs == SRS(4326) and self.grid.bbox == default_bboxs[SRS((4326))]:
            self.profile = 'global-geodetic'
            self.srs_name = 'EPSG:4326'
            self._skip_first_level = True
        else:
            self.profile = 'local'
            self.srs_name = self.grid.srs.srs_code
            self._skip_first_level = False
        
        self._skip_odd_level = False

        res_factor = self.grid.resolutions[0]/self.grid.resolutions[1]
        if res_factor == math.sqrt(2):
            self._skip_odd_level = True
    
    def internal_level(self, level):
        """
        :return: the internal level
        """
        if self._skip_first_level:
            level += 1
            if self._skip_odd_level:
                level += 1
        if self._skip_odd_level:
            level *= 2
        return level
    
    @property
    def bbox(self):
        """
        :return: the bbox of all tiles of the first level
        """
        first_level = self.internal_level(0)
        grid_size = self.grid.grid_sizes[first_level]
        return self.grid._get_bbox([(0, 0, first_level), 
                                    (grid_size[0]-1, grid_size[1]-1, first_level)])
    
    def __getattr__(self, key):
        return getattr(self.grid, key)
    
    @property
    def tile_sets(self):
        """
        Get all public tile sets for this layer.
        :return: the order and resolution of each tile set 
        """
        tile_sets = []
        num_levels = self.grid.levels
        start = 0
        step = 1
        if self._skip_first_level:
            if self._skip_odd_level:
                start = 2
            else:
                start = 1
        if self._skip_odd_level:
            step = 2
        for order, level in enumerate(range(start, num_levels, step)):
            tile_sets.append((order, self.grid.resolutions[level]))
        return tile_sets
    
    def internal_tile_coord(self, tile_coord, use_profiles):
        """
        Converts public tile coords to internal tile coords.
        
        :param tile_coord: the public tile coord
        :param use_profiles: True if the tile service supports global 
                             profiles (see `mapproxy.core.server.TileServer`)
        """
        x, y, z = tile_coord
        if z < 0:
            return None
        if use_profiles and self._skip_first_level:
            z += 1
        if self._skip_odd_level:
            z *= 2
        return self.grid.limit_tile((x, y, z))
    
    def external_tile_coord(self, tile_coord, use_profiles):
        """
        Converts internal tile coords to external tile coords.
        
        :param tile_coord: the internal tile coord
        :param use_profiles: True if the tile service supports global 
                             profiles (see `mapproxy.core.server.TileServer`)
        """
        x, y, z = tile_coord
        if z < 0:
            return None
        if use_profiles and self._skip_first_level:
            z -= 1
        if self._skip_odd_level:
            z //= 2
        return (x, y, z)<|MERGE_RESOLUTION|>--- conflicted
+++ resolved
@@ -53,20 +53,13 @@
     template_file = 'tms_capabilities.xml'
     layer_template_file = 'tms_tilemap_capabilities.xml'
 
-<<<<<<< HEAD
-    def __init__(self, layers, md, max_tile_age=None, use_dimension_layers=False):
-=======
-    def __init__(self, layers, md, max_tile_age=None, origin=None):
->>>>>>> d561da8e
+    def __init__(self, layers, md, max_tile_age=None, use_dimension_layers=False, origin=None):
         Server.__init__(self)
         self.layers = layers
         self.md = md
         self.max_tile_age = max_tile_age
-<<<<<<< HEAD
         self.use_dimension_layers = use_dimension_layers
-=======
         self.origin = origin
->>>>>>> d561da8e
     
     def map(self, tile_request):
         """
