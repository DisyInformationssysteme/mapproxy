<?xml version="1.0" encoding="UTF-8"?>
<WMS_Capabilities xmlns="http://www.opengis.net/wms" xmlns:sld="http://www.opengis.net/sld" xmlns:xlink="http://www.w3.org/1999/xlink" xmlns:xsi="http://www.w3.org/2001/XMLSchema-instance" version="1.3.0" xsi:schemaLocation="http://www.opengis.net/wms http://schemas.opengis.net/wms/1.3.0/capabilities_1_3_0.xsd">
<Service>
  <Name>WMS</Name>
  <Title>{{service.title}}</Title>
  <Abstract>{{service.abstract}}</Abstract>
  <OnlineResource xmlns:xlink="http://www.w3.org/1999/xlink" xlink:href="{{service.online_resource}}"/>
{{if service.contact}}
{{py:service.contact = bunch(default='', **service.contact)}}
  <ContactInformation>
      <ContactPersonPrimary>
        <ContactPerson>{{service.contact.person}}</ContactPerson>
        <ContactOrganization>{{service.contact.organization}}</ContactOrganization>
      </ContactPersonPrimary>
      <ContactPosition>{{service.contact.position}}</ContactPosition>
      <ContactAddress>
        <AddressType>{{service.contact.get('address_type', 'postal')}}</AddressType>
        <Address>{{service.contact.address}}</Address>
        <City>{{service.contact.city}}</City>
        <StateOrProvince>{{service.contact.state}}</StateOrProvince>
        <PostCode>{{service.contact.postcode}}</PostCode>
        <Country>{{service.contact.country}}</Country>
      </ContactAddress>
      <ContactVoiceTelephone>{{service.contact.phone}}</ContactVoiceTelephone>
      <ContactFacsimileTelephone>{{service.contact.fax}}</ContactFacsimileTelephone>
      <ContactElectronicMailAddress>{{service.contact.email}}</ContactElectronicMailAddress>
  </ContactInformation>
{{endif}}
    <Fees>{{service.get('fees', 'none')}}</Fees>
    <AccessConstraints>{{service.get('access_constraints', 'none')}}</AccessConstraints>
</Service>

<Capability>
  <Request>
    <GetCapabilities>
      <Format>text/xml</Format>
      <DCPType>
        <HTTP>
          <Get><OnlineResource xlink:href="{{service.url}}?"/></Get>
        </HTTP>
      </DCPType>
    </GetCapabilities>
    <GetMap>
{{for format in formats}}
      <Format>{{format}}</Format>
{{endfor}}
      <DCPType>
        <HTTP>
          <Get><OnlineResource xlink:href="{{service.url}}?"/></Get>
        </HTTP>
      </DCPType>
    </GetMap>
    <GetFeatureInfo>
      <Format>text/plain</Format>
      <Format>text/html</Format>
      <Format>application/vnd.ogc.gml</Format>
      <DCPType>
        <HTTP>
          <Get><OnlineResource xlink:href="{{service.url}}?"/></Get>
        </HTTP>
      </DCPType>
    </GetFeatureInfo>
{{if service.has_legend}}
    <sld:GetLegendGraphic>
{{for format in formats}}
      <Format>{{format}}</Format>
{{endfor}}
      <DCPType>
        <HTTP>
          <Get><OnlineResource xlink:href="{{service.url}}?"/></Get>
        </HTTP>
      </DCPType>
    </sld:GetLegendGraphic>
{{endif}}
  </Request>
  <Exception>
    <Format>XML</Format>
    <Format>INIMAGE</Format>
    <Format>BLANK</Format>
  </Exception>
  <Layer>
    <Title>{{service.title}}</Title>
{{for s in srs}}
    <CRS>{{s}}</CRS>
{{endfor}}
    <EX_GeographicBoundingBox>
      <westBoundLongitude>{{ server_llbbox[0] }}</westBoundLongitude>
      <eastBoundLongitude>{{ server_llbbox[2] }}</eastBoundLongitude>
      <southBoundLatitude>{{ server_llbbox[1] }}</southBoundLatitude>
      <northBoundLatitude>{{ server_llbbox[3] }}</northBoundLatitude>
    </EX_GeographicBoundingBox>
{{for layer in layers}}
  <Layer{{if layer.queryable}} queryable="1"{{endif}}>
      <Name>{{ layer.md['name'] }}</Name>
      <Title>{{ layer.md.get('title') }}</Title>
      <EX_GeographicBoundingBox>
        <westBoundLongitude>{{ layer.extent.llbbox[0] }}</westBoundLongitude>
        <eastBoundLongitude>{{ layer.extent.llbbox[2] }}</eastBoundLongitude>
        <southBoundLatitude>{{ layer.extent.llbbox[1] }}</southBoundLatitude>
        <northBoundLatitude>{{ layer.extent.llbbox[3] }}</northBoundLatitude>
      </EX_GeographicBoundingBox>
      <BoundingBox CRS="CRS:84" minx="{{ layer.extent.llbbox[0] }}" miny="{{ layer.extent.llbbox[1] }}" maxx="{{ layer.extent.llbbox[2] }}" maxy="{{ layer.extent.llbbox[3] }}" />
<<<<<<< HEAD
      {{if layer.res_range}}
      {{py: min_scale, max_scale = layer.res_range.scale_denominator()}}
      {{if min_scale}}<MinScaleDenominator>{{min_scale}}</MinScaleDenominator>{{endif}}
      {{if max_scale}}<MaxScaleDenominator>{{max_scale}}</MaxScaleDenominator>{{endif}}
      {{endif}}
  </Layer>
=======
{{if layer.has_legend}}
      <Style>
        <Name>default</Name>
        <Title>default</Title>
        <LegendURL>
          <Format>image/png</Format>
          <OnlineResource xlink:type="simple" xlink:href="{{service.url}}{{layer.legend_url}}" />
        </LegendURL>
      </Style>
{{endif}}
    </Layer>
>>>>>>> 84ad161d
{{endfor}}
  </Layer>
</Capability>
</WMS_Capabilities><|MERGE_RESOLUTION|>--- conflicted
+++ resolved
@@ -1,3 +1,6 @@
+{{py:
+import cgi
+}}
 <?xml version="1.0" encoding="UTF-8"?>
 <WMS_Capabilities xmlns="http://www.opengis.net/wms" xmlns:sld="http://www.opengis.net/sld" xmlns:xlink="http://www.w3.org/1999/xlink" xmlns:xsi="http://www.w3.org/2001/XMLSchema-instance" version="1.3.0" xsi:schemaLocation="http://www.opengis.net/wms http://schemas.opengis.net/wms/1.3.0/capabilities_1_3_0.xsd">
 <Service>
@@ -100,26 +103,22 @@
         <northBoundLatitude>{{ layer.extent.llbbox[3] }}</northBoundLatitude>
       </EX_GeographicBoundingBox>
       <BoundingBox CRS="CRS:84" minx="{{ layer.extent.llbbox[0] }}" miny="{{ layer.extent.llbbox[1] }}" maxx="{{ layer.extent.llbbox[2] }}" maxy="{{ layer.extent.llbbox[3] }}" />
-<<<<<<< HEAD
-      {{if layer.res_range}}
-      {{py: min_scale, max_scale = layer.res_range.scale_denominator()}}
-      {{if min_scale}}<MinScaleDenominator>{{min_scale}}</MinScaleDenominator>{{endif}}
-      {{if max_scale}}<MaxScaleDenominator>{{max_scale}}</MaxScaleDenominator>{{endif}}
-      {{endif}}
-  </Layer>
-=======
 {{if layer.has_legend}}
       <Style>
         <Name>default</Name>
         <Title>default</Title>
         <LegendURL>
           <Format>image/png</Format>
-          <OnlineResource xlink:type="simple" xlink:href="{{service.url}}{{layer.legend_url}}" />
+          <OnlineResource xlink:type="simple" xlink:href="{{service.url}}{{layer.legend_url|cgi.escape}}" />
         </LegendURL>
       </Style>
 {{endif}}
+      {{if layer.res_range}}
+      {{py: min_scale, max_scale = layer.res_range.scale_denominator()}}
+      {{if min_scale}}<MinScaleDenominator>{{min_scale}}</MinScaleDenominator>{{endif}}
+      {{if max_scale}}<MaxScaleDenominator>{{max_scale}}</MaxScaleDenominator>{{endif}}
+      {{endif}}
     </Layer>
->>>>>>> 84ad161d
 {{endfor}}
   </Layer>
 </Capability>
