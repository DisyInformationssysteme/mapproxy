# This file is part of the MapProxy project.
# Copyright (C) 2010 Omniscale <http://omniscale.de>
# 
# Licensed under the Apache License, Version 2.0 (the "License");
# you may not use this file except in compliance with the License.
# You may obtain a copy of the License at
# 
#    http://www.apache.org/licenses/LICENSE-2.0
# 
# Unless required by applicable law or agreed to in writing, software
# distributed under the License is distributed on an "AS IS" BASIS,
# WITHOUT WARRANTIES OR CONDITIONS OF ANY KIND, either express or implied.
# See the License for the specific language governing permissions and
# limitations under the License.

import re

from mapproxy.exception import (
    RequestError,
    XMLExceptionHandler,
    PlainExceptionHandler, )

import mapproxy.service
from mapproxy.template import template_loader
get_template = template_loader(mapproxy.service.__file__, 'templates')

class TileRequest(object):
    """
    Class for tile requests.
    """
    request_handler_name = 'map'
    tile_req_re = re.compile(r'''^(?P<begin>/[^/]+)/
            ((?P<version>1\.0\.0)/)?
            (?P<layer>[^/]+)/
            ((?P<layer_spec>[^/]+)/)?
            (?P<z>-?\d+)/
            (?P<x>-?\d+)/
            (?P<y>-?\d+)\.(?P<format>\w+)''', re.VERBOSE)
    use_profiles = False
    req_prefix = '/tiles'
    origin = None
    
    def __init__(self, request):
        self.tile = None
        self.format = None
        self.http = request
        self._init_request()
        self.origin = self.http.args.get('origin')
        if self.origin not in ('sw', 'nw', None):
            self.origin = None
    
    def _init_request(self):
        """
        Initialize tile request. Sets ``tile`` and ``layer``.
        :raise RequestError: if the format is not ``/layer/z/x/y.format``
        """
        match = self.tile_req_re.search(self.http.path)
        if not match or match.group('begin') != self.req_prefix:
            raise RequestError('invalid request (%s)' % (self.http.path), request=self)
        
        self.layer = match.group('layer')
        self.dimensions = tuple()
        if match.group('layer_spec') is not None:
<<<<<<< HEAD
            self.dimensions = (match.group('layer_spec'), )
        self.tile = tuple([int(match.group(v)) for v in ['x', 'y', 'z']])
        self.format = match.group('format')
=======
            self.layer += '_' + match.group('layer_spec')
        if not self.tile:
            self.tile = tuple([int(match.group(v)) for v in ['x', 'y', 'z']])
        if not self.format:
            self.format = match.group('format')
>>>>>>> d561da8e
    
    @property
    def exception_handler(self):
        return PlainExceptionHandler()


class TMSRequest(TileRequest):
    """
    Class for TMS 1.0.0 requests.
    """
    request_handler_name = 'map'
    req_prefix = '/tms'
    capabilities_re = re.compile(r'''
        ^.*/1\.0\.0/?
        (/(?P<layer>[^/]+))?
        (/(?P<layer_spec>[^/]+))?
        $''', re.VERBOSE)
    use_profiles = True
    origin = 'sw'
    
    def __init__(self, request):
        self.tile = None
        self.format = None
        self.http = request
        cap_match = self.capabilities_re.match(request.path)
        if cap_match:
            if cap_match.group('layer') is not None:
                self.layer = cap_match.group('layer')
                self.dimensions = tuple()
                if cap_match.group('layer_spec') is not None:
                    self.dimensions = (cap_match.group('layer_spec'), )
            self.request_handler_name = 'tms_capabilities'
        else:
            self._init_request()
    
    @property
    def exception_handler(self):
        return TMSExceptionHandler()

def tile_request(req):
    if req.path.startswith('/tms'):
        return TMSRequest(req)
    else:
        return TileRequest(req)

class TMSExceptionHandler(XMLExceptionHandler):
    template_file = 'tms_exception.xml'
    template_func = get_template
    mimetype = 'text/xml'
    status_code = 404
    
    def render(self, request_error):
        if request_error.internal:
            self.status_code = 500
        return XMLExceptionHandler.render(self, request_error)<|MERGE_RESOLUTION|>--- conflicted
+++ resolved
@@ -61,17 +61,11 @@
         self.layer = match.group('layer')
         self.dimensions = tuple()
         if match.group('layer_spec') is not None:
-<<<<<<< HEAD
             self.dimensions = (match.group('layer_spec'), )
-        self.tile = tuple([int(match.group(v)) for v in ['x', 'y', 'z']])
-        self.format = match.group('format')
-=======
-            self.layer += '_' + match.group('layer_spec')
         if not self.tile:
             self.tile = tuple([int(match.group(v)) for v in ['x', 'y', 'z']])
         if not self.format:
             self.format = match.group('format')
->>>>>>> d561da8e
     
     @property
     def exception_handler(self):
