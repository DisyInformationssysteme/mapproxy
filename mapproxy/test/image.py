--- conflicted
+++ resolved
@@ -52,22 +52,13 @@
             return True
     return False
 
-<<<<<<< HEAD
 magic_bytes = { 'png': [b"\211PNG\r\n\032\n"],
                 'tiff': [b"MM\x00\x2a", b"II\x2a\x00"],
                 'geotiff': [b"MM\x00\x2a", b"II\x2a\x00"],
                 'gif': [b"GIF87a", b"GIF89a"],
                 'jpeg': [b"\xFF\xD8"],
                 'bmp': [b'BM']
-=======
-magic_bytes = { 'png': ["\211PNG\r\n\032\n"],
-                'tiff': ["MM\x00\x2a", "II\x2a\x00"],
-                'geotiff': ["MM\x00\x2a", "II\x2a\x00"],
-                'gif': ["GIF87a", "GIF89a"],
-                'jpeg': ["\xFF\xD8"],
-                'bmp': ['BM']
->>>>>>> 0a292025
-                }
+               }
 
 def create_is_x_functions():
     for type_, magic in iteritems(magic_bytes):
@@ -203,6 +194,8 @@
         assert n1 == n2, 'colors not equal: %r != %r' % (colors1, colors2)
         assert_colors_eq(c1, c2)
 
+assert_colors_equal = assert_img_colors_eq
+
 def assert_colors_eq(c1, c2, delta=1):
     """
     assert that two colors are equal. Use `delta` to accept
