--- conflicted
+++ resolved
@@ -118,8 +118,6 @@
             ensure_directory(tile.location)
         return tile.location
 
-<<<<<<< HEAD
-=======
     def _tile_location_quadkey(self, tile, create_dir=False):
         """
         Return the location of the `tile`. Caches the result as ``location``
@@ -146,15 +144,13 @@
                 if (y & mask) != 0:
                     digit += 2
                 quadKey += str(digit)
-            tile.location = os.path.join( 
+            tile.location = os.path.join(
                 self.cache_dir, quadKey + '.' + self.file_ext
             )
         if create_dir:
             ensure_directory(tile.location)
         return tile.location
 
-
->>>>>>> c1c5fba8
     def _single_color_tile_location(self, color, create_dir=False):
         """
         >>> c = FileCache(cache_dir='/tmp/cache/', file_ext='png')
